--- conflicted
+++ resolved
@@ -24,16 +24,7 @@
 from .mace import MACE, StandardMACE
 from .lr_scheduler import CustomStepLR
 from .utils import sparsify_prior_module, desparsify_prior_module
-<<<<<<< HEAD
 from .allegro import StandardAllegro
-try:
-    from .mace_interface import MACEInterface
-except Exception as e:
-    print(e)
-    print("MACE installation not found ...")
-=======
-
->>>>>>> 56e42630
 
 __all__ = [
     "GradientsOut",
