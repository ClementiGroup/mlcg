--- conflicted
+++ resolved
@@ -3,19 +3,16 @@
 from .radial_basis import GaussianBasis, ExpNormalBasis
 from .cutoff import CosineCutoff, IdentityCutoff
 from .losses import ForceMSE, ForceRMSE, Loss
-<<<<<<< HEAD
-from .prior import Harmonic, HarmonicAngles, HarmonicBonds, Repulsion, Dihedral, HarmonicAnglesRawo
-=======
 from .prior import (
     Harmonic,
     HarmonicAngles,
+    HarmonicAnglesRaw,
     HarmonicBonds,
     Repulsion,
     Dihedral,
     Polynomial,
     QuarticAngles,
 )
->>>>>>> 24ad1770
 from .mlp import MLP, TypesMLP
 from .attention import ExactAttention, FavorAttention, Nonlocalinteractionblock
 from .pyg_forward_compatibility import (
