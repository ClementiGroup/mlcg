--- conflicted
+++ resolved
@@ -4,20 +4,14 @@
 """
 
 from contextlib import contextmanager
-<<<<<<< HEAD
-from typing import Mapping, Union
-=======
-from typing import Mapping, Type
->>>>>>> 0c1b6898
+from typing import Mapping, Type, Union
 from collections.abc import Iterable
 import warnings
 
 import torch
 import mlcg.nn.schnet
 from mlcg.nn.schnet import CFConv, SchNet
-<<<<<<< HEAD
 from interpret_gnn.models import EdgeAwareCFConv
-=======
 from mlcg.nn.painn import PaiNNInteraction, PaiNN
 
 
@@ -60,7 +54,6 @@
     ).to(device)
     new_painn_interaction.load_state_dict(state_dict)
     return new_painn_interaction
->>>>>>> 0c1b6898
 
 
 def get_refreshed_cfconv_layer(old_cfconv: Union[CFConv, EdgeAwareCFConv]):
@@ -146,11 +139,6 @@
                 pass
 
 
-<<<<<<< HEAD
-def refresh_module_with_schnet_(schnet_containing: torch.nn.Module, verbose=False):
-    """In-place refresh all cfconv_layers in a torch.nn.Module that possibly
-    contains a `mlcg.nn.SchNet` inside. See `get_refreshed_cfconv_layer` for
-=======
 def refresh_module_(
     model_containing: torch.nn.Module,
     model_type: Type[torch.nn.Module],
@@ -159,7 +147,6 @@
     """In-place refresh all cfconv_layers or PainnInteraction
     in a torch.nn.Module that possibly contains a `mlcg.nn.SchNet` or `mlcg.nn.PaiNN` inside.
     See `get_refreshed_cfconv_layer` and `get_refreshed_painninteracition_layer`  for
->>>>>>> 0c1b6898
     what this refreshing is exactly doing.
 
     Parameters
@@ -254,14 +241,7 @@
         of a checkpoint from a possibly older version of pyg.
     kwargs: see the docstring of `torch.load` for details.
     """
-<<<<<<< HEAD
     # with fixed_pyg_inspector():
     module = torch.load(f, **kwargs)
     # refresh_module_with_schnet_(module)
-=======
-    with fixed_pyg_inspector():
-        module = torch.load(f, **kwargs, weights_only=False)
-        refresh_module_(module, SchNet)
-        refresh_module_(module, PaiNN)
->>>>>>> 0c1b6898
     return module