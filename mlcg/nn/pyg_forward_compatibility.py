"""Adapts the schnet models that were saved with previous versions of
pygs (Pytorch Geometric) and make them compatible with a newer version
in use.
"""

from contextlib import contextmanager
from typing import Mapping, Union
from collections.abc import Iterable
import warnings

import torch
import mlcg.nn.schnet
from mlcg.nn.schnet import CFConv, SchNet
from interpret_gnn.models import EdgeAwareCFConv


def get_refreshed_cfconv_layer(old_cfconv: Union[CFConv, EdgeAwareCFConv]):
    """
    Extract the weights and reinstantiate the CFConv object
    such as to make it compatible with the current pyg.

    Parameters
    ----------
    old_cfconv: the CFConv or EdgeAwareCFConv from deserialized SchNet checkpoints
        possibly saved with a previous version of pyg.
    """
    # Tensor was once imported as a standalone symbol in an older
    # version of mlcg (or pyg) but not anymore, thus we have
    # to monkey patch it here in order for some older checkpoints
    # to work
    mlcg.nn.schnet.Tensor = torch.Tensor

    # Extract init args
    filter_network = old_cfconv.filter_network
    cutoff = old_cfconv.cutoff
    in_channels = old_cfconv.lin1.in_features
    out_channels = old_cfconv.lin2.out_features
    num_filters = old_cfconv.lin1.out_features
    aggr = old_cfconv.aggr

    # Extract the state dict
    # clone is used here, since the state_dict of filter_network
    # will be overwritten by the __init__ of new_cfconv
    state_dict = {k: v.clone() for k, v in old_cfconv.state_dict().items()}
    device = next(iter(state_dict.values())).device

    # Rebuild the correct type of CFConv
    if isinstance(old_cfconv, EdgeAwareCFConv):
        new_cfconv = EdgeAwareCFConv(
            filter_network=filter_network,
            cutoff=cutoff,
            in_channels=in_channels,
            out_channels=out_channels,
            num_filters=num_filters,
            aggr=aggr,
        ).to(device)
    elif isinstance(old_cfconv, CFConv):
        new_cfconv = CFConv(
            filter_network=filter_network,
            cutoff=cutoff,
            in_channels=in_channels,
            out_channels=out_channels,
            num_filters=num_filters,
            aggr=aggr,
        ).to(device)
    else:
        raise TypeError(f"Unsupported CFConv type: {type(old_cfconv)}")

    new_cfconv.load_state_dict(state_dict)
    return new_cfconv


def _search_for_schnet(top_level: torch.nn.Module):
    """Recursively search for SchNet in all submodules."""
    if isinstance(top_level, SchNet):
        yield top_level
    elif isinstance(top_level, torch.nn.ModuleDict) or isinstance(top_level, Mapping):
        # torch.nn.ModuleDict is not a Mapping...
        for module in top_level.values():
            yield from _search_for_schnet(module)
    elif isinstance(top_level, Iterable):
        # e.g., a ModuleList
        for module in top_level:
            yield from _search_for_schnet(module)
    elif isinstance(top_level, mlcg.nn.SumOut):
        yield from _search_for_schnet(top_level.models)
    elif isinstance(top_level, mlcg.nn.GradientsOut):
        yield from _search_for_schnet(top_level.model)
    else:
        # trying to handle another cases
        for module in top_level.children():
            if hasattr(module, "__iter__"):
                yield from _search_for_schnet(module)


def refresh_module_with_schnet_(schnet_containing: torch.nn.Module, verbose=False):
    """In-place refresh all cfconv_layers in a torch.nn.Module that possibly
    contains a `mlcg.nn.SchNet` inside. See `get_refreshed_cfconv_layer` for
    what this refreshing is exactly doing.

    Parameters
    ----------
    schnet_containing (torch.nn.Module): a module that is expected to have
    a SchNet as submodule.
    """
    all_schnets = list(_search_for_schnet(schnet_containing))
    if verbose:
        if len(all_schnets) == 0:
            warnings.warn(
                f"No SchNet has been found as a submodule of the input "
                f"{schnet_containing}"
            )
        if len(all_schnets) > 1:
            warnings.warn(
                f"{len(all_schnets)} SchNet has been found as a submodule "
                f"of the input {schnet_containing}, please ensure whether "
                f"this is expected."
            )
    for schnet in all_schnets:
        for ib in schnet.interaction_blocks:
            ib.conv = get_refreshed_cfconv_layer(ib.conv)
    return schnet_containing


@contextmanager
def fixed_pyg_inspector():
    """An ad hoc fixer for the moved `torch_geometric.nn.conv.utils.inspector`
    since pyg v2.5.0, and `MessagePassing` class calls Inspector.implements
    which raises `AttributeError: 'Inspector' object has no attribute '_cls'`
    since pyg v2.6.0
    """
    import sys
    import torch_geometric
    from packaging import version

    monkey_patched = False
    try:
        if version.parse(torch_geometric.__version__) >= version.parse("2.5"):
            # monkey patch for the inspector.py, which has been moved to
            # another place in recent pygs
            sys.modules["torch_geometric.nn.conv.utils.inspector"] = (
                torch_geometric.inspector
            )

            # Inspector.implements was also refactored
            def compat_implements(self, func_name: str) -> bool:
                # since v2.6.0 they changed the code in `MessagePassing`
                # that will call `implements`, which in turn requires the
                # inspector to have a `_cls` attribute (previously called
                # `base_class`)
                if not hasattr(self, "_cls"):
                    self._cls = self.base_class
                # below are original code from v2.5.0+
                func = getattr(self._cls, func_name, None)
                if not callable(func):
                    return False
                return not getattr(func, "__isabstractmethod__", False)

            torch_geometric.inspector.Inspector.implements = compat_implements
            monkey_patched = True
        yield
    finally:
        if monkey_patched:
            # recover changes made by the monkey patch
            del sys.modules["torch_geometric.nn.conv.utils.inspector"]


def load_and_adapt_old_checkpoint(f, **kwargs):
    """Load and adapt an older checkpoint from training with a previous
    version of pyg. Using this function instead of `torch.load` can bypass
    the import error caused by an newer version of pyg, and automatically
    adapts the SchNet to make it usable.

    Parameters
    ----------
    f (Union[str, PathLike, BinaryIO, IO[bytes]]): the path or file-like object
        of a checkpoint from a possibly older version of pyg.
    kwargs: see the docstring of `torch.load` for details.
    """
<<<<<<< HEAD
    # with fixed_pyg_inspector():
    module = torch.load(f, **kwargs)
    # refresh_module_with_schnet_(module)
=======
    with fixed_pyg_inspector():
        module = torch.load(f, **kwargs, weights_only=False)
        refresh_module_with_schnet_(module)
>>>>>>> 668e1ff1
    return module<|MERGE_RESOLUTION|>--- conflicted
+++ resolved
@@ -177,13 +177,7 @@
         of a checkpoint from a possibly older version of pyg.
     kwargs: see the docstring of `torch.load` for details.
     """
-<<<<<<< HEAD
     # with fixed_pyg_inspector():
     module = torch.load(f, **kwargs)
     # refresh_module_with_schnet_(module)
-=======
-    with fixed_pyg_inspector():
-        module = torch.load(f, **kwargs, weights_only=False)
-        refresh_module_with_schnet_(module)
->>>>>>> 668e1ff1
     return module