import torch
import warnings
from torch.nn.modules.loss import _Loss
from torch.nn import functional as F
from typing import Optional, List

from ..data._keys import FORCE_KEY, ENERGY_KEY
from ..data import AtomicData


class Loss(torch.nn.Module):
    """Generalized loss function class that can be
    used to combine more than one loss function

    Parameters
    ----------
    losses:
        List of torch loss modules
    weights:
        List of corresponding weights for each loss in
        the losses list. By default, each loss is weighted
        equally by 1.0.
    """

    def __init__(
        self, losses: List[_Loss], weights: Optional[List[float]] = None
    ) -> None:
        super(Loss, self).__init__()
        if weights is None:
            weights = torch.ones((len(losses)))
        else:
            weights = torch.tensor(weights)
        assert len(weights) == len(losses)
        self.register_buffer("weights", weights)
        self.losses = losses

    def forward(self, data: AtomicData) -> torch.Tensor:
        """Forward pass that sums up the (weighted) contributions
        of each loss function

        Parameters
        ----------
        data:
            AtomicData instance containing the quantities needed
            for each loss

        Returns
        -------
        loss:
            The scalar losses aggreagted from each loss function
            over the entire AtomicData instance
        """

        loss = torch.zeros((len(self.losses)), device=self.weights.device)
        for ii, loss_fn in enumerate(self.losses):
            loss[ii] = loss_fn(data) * self.weights[ii]
        return loss.sum()


class ForceRMSE(_Loss):
    r"""Force root-mean-square error loss, as defined by:

    .. math::

        L\left(f,\hat{f}\right) = \sqrt{ \frac{1}{Nd}\sum_{i}^{N} \left\Vert f_i - \hat{f}_i \right\Vert ^2 }

    where :math:`f` are predicted forces, :math:`\hat{f}` are reference forces, :math:`N` is
    the number of examples/structures, and :math:`d` is the real space dimensionality
    (eg, :math:`d=3` for proteins)

    Parameters
    ----------
    force_kwd:
        string to specify the force key in an AtomicData instance
    size_average:
        If True, the loss is normalized by the batch size
    reduce:
        If True, the loss is reduced to a scalar
    reduction:
        Specifies the method of reduction. See `here <https://github.com/pytorch/pytorch/blob/acb035f5130fabe258ff27049c73a15ba3a52dbd/torch/nn/modules/loss.py#L69>`_
        for more options.
    """

    def __init__(
        self,
        force_kwd: str = FORCE_KEY,
        size_average: Optional[bool] = None,
        reduce: Optional[bool] = None,
        reduction: str = "mean",
    ) -> None:
        super(ForceRMSE, self).__init__(
            size_average=size_average, reduce=reduce, reduction=reduction
        )

        self.force_kwd = force_kwd

    def forward(self, data: AtomicData) -> torch.Tensor:
        """Forward pass through the RMSE loss

        Parameters
        ----------
        data:
            AtomicData instance containing the force keyword in the 'out' field
            as well as a base attribute

        Returns
        -------
        loss:
            Root-mean-square force Loss reduced according to the specified strategy
        """

        if self.force_kwd not in data.out:
            raise RuntimeError(
                f"target property {self.force_kwd} has not been computed in data.out {list(data.out.keys())}"
            )
        if self.force_kwd not in data:
            raise RuntimeError(
                f"target property {self.force_kwd} has no reference in data {list(data.keys())}"
            )

        return torch.sqrt(
            F.mse_loss(
                data.out[self.force_kwd],
                data[self.force_kwd],
                reduction=self.reduction,
            )
        )


class ForceMSE(_Loss):
    r"""Force mean square error loss, as defined by:

    .. math::

        L\left(f,\hat{f}\right) = \frac{1}{Nd}\sum_{i}^{N} \left\Vert f_i - \hat{f}_i \right\Vert ^2

    where :math:`f` are predicted forces, :math:`\hat{f}` are reference forces, :math:`N` is
    the number of examples/structures, and :math:`d` is the real space dimensionality
    (eg, :math:`d=3` for proteins)

    Parameters
    ----------
    force_kwd:
        string to specify the force key in an AtomicData instance
    size_average:
        If True, the loss is normalized by the batch size
    reduce:
        If True, the loss is reduced to a scalar
    reduction:
        Specifies the method of reduction. See `here <https://github.com/pytorch/pytorch/blob/acb035f5130fabe258ff27049c73a15ba3a52dbd/torch/nn/modules/loss.py#L6L9>`_
        for more options.
    """

    def __init__(
        self,
        force_kwd: str = FORCE_KEY,
        size_average: Optional[bool] = None,
        reduce: Optional[bool] = None,
        reduction: str = "mean",
    ) -> None:
        super(ForceMSE, self).__init__(
            size_average=size_average, reduce=reduce, reduction=reduction
        )

        self.force_kwd = force_kwd

    def forward(self, data: AtomicData) -> torch.Tensor:
        if self.force_kwd not in data.out:
            raise RuntimeError(
                f"target property {self.force_kwd} has not been computed in data.out {list(data.out.keys())}"
            )
        if self.force_kwd not in data:
            raise RuntimeError(
                f"target property {self.force_kwd} has no reference in data {list(data.keys())}"
            )

        return F.mse_loss(
            data.out[self.force_kwd],
            data[self.force_kwd],
            reduction=self.reduction,
        )


<<<<<<< HEAD
class RegL1(_Loss):
    def __init__(
        self,
        regularization_factor: float,
        reg_kwd: str = "regL1",
        size_average: Optional[bool] = None,
        reduce: Optional[bool] = None,
        reduction: str = "mean",
    ) -> None:
        super().__init__(size_average=size_average, reduce=reduce, reduction=reduction)

        self.reg_kwd = reg_kwd
        self.reg_factor = regularization_factor

    """
    Computes the L1 regularization loss for a given property.

    Attributes:
        reg_kwd (str):
            The key for retrieving the regularization property from `data.out`.

    Args:
        reg_kwd (str, optional): The target regularization keyword. Defaults to "regL1".
        size_average (Optional[bool], optional): Whether to average the loss. Defaults to None.
        reduce (Optional[bool], optional): Whether to reduce the loss. Defaults to None.
        reduction (str, optional): The reduction method to apply to the loss. Defaults to "mean".
    """

    def forward(self, data: AtomicData) -> torch.Tensor:
        """
        Computes the L1 loss for the specified regularization property.

        Args:
            data (AtomicData): The input data containing computed regularization values.

        Returns:
            torch.Tensor: The computed L1 loss.

        Raises:
            RuntimeError: If the target property is not found in `data.out`.
        """
        if self.reg_kwd not in data.out:
            raise RuntimeError(
                f"target property {self.reg_kwd} has not been computed in data.out {list(data.out.keys())}"
            )

        return self.reg_factor * torch.nn.functional.l1_loss(
                                                            data.out[self.reg_kwd],
                                                            torch.zeros_like(data.out[self.reg_kwd]),
                                                            reduction=self.reduction,
                                                        )
=======
class EnergyMSE(_Loss):
    r"""Energy mean square error per atom loss, as defined by:

    .. math::

        L\left(E,\hat{E}\right) = \frac{1}{N}\sum_{i}^{N}\frac{1}{n_i} \left\Vert E_i - \hat{E}_i \right\Vert ^2

    where :math:`E` are predicted energy, :math:`\hat{E}` are reference energy, :math:`n_i` is
    the number of atoms for examples/structures, :math:`N` is the total number of examples/structures.

    Parameters
    ----------
    energy_kwd:
        string to specify the energy key in an AtomicData instance
    force_kwd:
        (deprecated) old key for energy. Will be mapped to `energy_kwd` if provided.
    size_average:
        If True, the loss is normalized by the batch size
    reduce:
        If True, the loss is reduced to a scalar
    reduction:
        Specifies the method of reduction. See `here <https://github.com/pytorch/pytorch/blob/acb035f5130fabe258ff27049c73a15ba3a52dbd/torch/nn/modules/loss.py#L6L9>`_
        for more options.
    """

    def __init__(
        self,
        energy_kwd: Optional[str] = ENERGY_KEY,
        size_average: Optional[bool] = None,
        reduce: Optional[bool] = None,
        force_kwd: Optional[str] = None,
        **kwargs,
    ) -> None:
        super(EnergyMSE, self).__init__(
            size_average=size_average, reduce=reduce, reduction="none"
        )

        if force_kwd is not None:
            warnings.warn(
                "`force_kwd` is deprecated and will be removed in a future version. "
                "Please use `energy_kwd` instead.",
                UserWarning,
                stacklevel=2,
            )
            if energy_kwd is not ENERGY_KEY:
                energy_kwd = force_kwd

        self.energy_kwd = energy_kwd

    def forward(self, data: AtomicData) -> torch.Tensor:
        if self.energy_kwd not in data.out:
            raise RuntimeError(
                f"target property {self.energy_kwd} has not been computed in data.out {list(data.out.keys())}"
            )
        if self.energy_kwd not in data:
            raise RuntimeError(
                f"target property {self.energy_kwd} has no reference in data {list(data.keys())}"
            )

        return (
            F.mse_loss(
                data.out[self.energy_kwd],
                data[self.energy_kwd],
                reduction="none",
            )
            / data.n_atoms
        ).mean()
>>>>>>> 01e57ca8
<|MERGE_RESOLUTION|>--- conflicted
+++ resolved
@@ -181,7 +181,6 @@
         )
 
 
-<<<<<<< HEAD
 class RegL1(_Loss):
     def __init__(
         self,
@@ -233,7 +232,6 @@
                                                             torch.zeros_like(data.out[self.reg_kwd]),
                                                             reduction=self.reduction,
                                                         )
-=======
 class EnergyMSE(_Loss):
     r"""Energy mean square error per atom loss, as defined by:
 
@@ -300,5 +298,4 @@
                 reduction="none",
             )
             / data.n_atoms
-        ).mean()
->>>>>>> 01e57ca8
+        ).mean()