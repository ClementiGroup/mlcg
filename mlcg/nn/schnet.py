--- conflicted
+++ resolved
@@ -152,11 +152,8 @@
         energy = self.output_network(x)
         energy = scatter(energy, data.batch, dim=0, reduce="sum")
         energy = energy.view(len(energy))
-<<<<<<< HEAD
-        data.out[self.name][ENERGY_KEY] = energy
-=======
+
         data.out[self.name] = {ENERGY_KEY: energy}
->>>>>>> 2445bfb4
 
         return data
 
