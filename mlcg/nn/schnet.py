--- conflicted
+++ resolved
@@ -151,11 +151,7 @@
 
         energy = self.output_network(x)
         energy = scatter(energy, data.batch, dim=0, reduce="sum")
-<<<<<<< HEAD
-
-=======
-        energy = energy.view(len(energy))
->>>>>>> 1809e476
+        energy = energy.squeeze()
         data.out[self.name] = {ENERGY_KEY: energy}
 
         return data
