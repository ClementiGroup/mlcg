--- conflicted
+++ resolved
@@ -146,12 +146,9 @@
         sim_subroutine: Optional[Callable] = None,
         sim_subroutine_interval: Optional[int] = None,
         save_subroutine: Optional[Callable] = None,
-<<<<<<< HEAD
-        rescaler_path: Optional[str] = None
-=======
+        rescaler_path: Optional[str] = None,
         compile: bool = False,
         compile_mode: str = "default",
->>>>>>> 668e1ff1
     ):
         self.model = None
         self.initial_data = None
