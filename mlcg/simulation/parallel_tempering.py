# Authors: Nick Charron, Felix Musil, Clark Templeton
# Based on code from Yaoyi Chen and Andreas Kramer: https://github.com/noegroup/reform

from typing import List, Tuple, Any, Dict, Sequence
import time
import torch
import numpy as np
import warnings
from copy import deepcopy

from ..data.atomic_data import AtomicData
from ..data._keys import (
    MASS_KEY,
    VELOCITY_KEY,
    POSITIONS_KEY,
    ENERGY_KEY,
    ATOM_TYPE_KEY,
)
from .base import _Simulation
from .langevin import LangevinSimulation
from .specialize_prior import condense_all_priors_for_simulation


class PTSimulation(LangevinSimulation):
    r"""Parallel tempering simulation using a Langevin update scheme.
    For theoretical details on replica exchange/parallel tempering, see
    https://github.com/noegroup/reform.

    Briefly, a pair exchange is proposed, and the associated potential energies are used
    to compute a Metroplis-Hastings Boltzmann ratio. This ratio defines an acceptance threshold
        aginst which approved exchanges are sampled according to a unit uniform distribution.
        For a pair of configurations :math:`A` and :math:`B`, characterized by the respective
        potential energies :math:`U_A` and :math:`U_B` the the inverse thermodynamic temperatures
        :math:`\beta_A` and :math:`\beta_B`, the acceptance rate for exchanging configurations is:

        .. math::

                Acc = \exp{\left( (U_A - U_B) \times (\beta_A - \beta_B) \right)}

        Pairs of candidate configurations undergo exchange if :math:`\rho \sim U(0,1) < Acc`. Note
        that the exchanged velocities for each configuration must further be rescaled according to the
        square root of their inverse beta ratios. See _perform_exchange for more details.

    Currently we only implement parallel tempering for Langevin dynamics.
    Be aware that the output will contain information (e.g., coordinates)
    for all replicas.

    In addition to the typical outputs of `LangevinSimulation`, `PTSimulation` also
    ouputs information about exchange acceptance between replicas at each export.
    This information takes the form of an `acceptance_matrix`, which has shape
    `(n_betas, n_betas)`. The upper triangular portion of the matrix counts
    accepted exchanges between adjacent tempeartures, while the lower triangular
    portion of the matrix counts rejected exchanges between adjacent temperatures. For
    example, the entry `[1,2]` contains the number of accepted exchanges between replicas
    running at the temperatures associated with `beta_1` and `beta_2`, while the entry
    `[2,1]` counts the number of rejected echanges at those two temperatures. The sum of
    such complementary entries across the matrix diagonal always sum to the total number
    of exhchanges proposed between each export interval.


    Note: This implementation only allows for replica exchanges between directly
    adjecent temperatures implied by the user-supplied list of beta values.

    Parameters
    ----------
    friction:
        Scalar friction to use for Langevin updates
    exchange_interval:
        Specifies the number of simulation steps to take before attempting
        replica exchange.
    """

    def __init__(
        self,
        friction: float = 1e-3,
        exchange_interval: int = 100,
        **kwargs,
    ):
        super(PTSimulation, self).__init__(
            friction=friction,
            sim_subroutine=self.detect_and_exchange_replicas,
            sim_subroutine_interval=exchange_interval,
            save_subroutine=self.save_exchanges,
            **kwargs,
        )

        self._replica_exchange_approved = 0
        self._replica_exchange_attempts = 0

    def _reset_exchange_stats(self):
        """Setup function that resets exchange statistics before running a simulation"""
        self._replica_exchange_attempts = 0
        self._replica_exchange_approved = 0

    def _set_up_simulation(self, overwrite: bool = False):
        super(PTSimulation, self)._set_up_simulation(overwrite=overwrite)
        self._reset_exchange_stats()
        self.acceptance_matrix = torch.zeros(
            self.n_replicas, self.n_replicas
        ).to(self.device)

<<<<<<< HEAD
    def _attach_configurations(
        self, configurations: List[AtomicData], betas: List[float]
=======
    def attach_model_and_configurations(
        self,
        model: torch.nn.Module,
        configurations: List[AtomicData],
        betas: List[float],
    ):
        if self.specialize_priors:
            new_configurations = self._attach_configurations(
                configurations, betas=betas
            )
            (
                model,
                condensed_configurations,
            ) = condense_all_priors_for_simulation(model, new_configurations)
            # Repeat attachment, this time with the condensed configurations
            self._manually_reattach_configurations(condensed_configurations)
            self._attach_model(model)
            print("Prior models have been specialized for the simulation.")
        else:
            self._attach_configurations(configurations, betas=betas)
            self._attach_model(model)

        if self.filename is not None:
            torch.save(
                (deepcopy(model), deepcopy(configurations)),
                f"{self.filename}_specialized_model_and_config.pt",
            )

    def _manually_reattach_configurations(
        self, configurations: List[AtomicData]
>>>>>>> 208632f9
    ):
        """Helper method that allows for re-attachment of prior-condensed configurations"""
        self.validate_data_list(configurations)
        self.initial_data = self.collate(configurations).to(device=self.device)
        # Initialize velocities according to Maxwell-Boltzmann distribution
        self.initial_data[
            VELOCITY_KEY
        ] = LangevinSimulation.sample_maxwell_boltzmann(
            self.beta.repeat_interleave(self.n_atoms),
            self.initial_data[MASS_KEY],
        ).to(
            self.dtype
        )
        self.initial_data[MASS_KEY] = self.initial_data[MASS_KEY].to(self.dtype)
        self.initial_data[POSITIONS_KEY] = self.initial_data[POSITIONS_KEY].to(
            self.dtype
        )

    def _attach_configurations(
        self, configurations: List[AtomicData], betas: List[float]
    ) -> List[AtomicData]:
        r"""Attaches the configurations at each of the temperatures defined for
        parallel tempering simulations. If the initial configurations do not contain
        specified velocities, all velocities will be initialized to zero. Unlike
        other `_attach_configurations` methods of the other simulation classes,
        this method also returns the extended configurations across all temperatures
        for use in condensing the priors if specified for the simulation.

        Parameters
        ----------
        configurations:
            List of `AtomicData` instances representing the initial configurations.
        betas:
            List of floats, from largest to smallest, representing beta values
            for each subset of replicas

        Returns
        -------
        new_configurations:
            List of extended initial configurations across all temperatures
        """

        # beta checks
        if not isinstance(betas, list):
            raise ValueError(
                "Parallel tempering requires multiple temperatures, but only {} was supplied.".format(
                    betas
                )
            )
        if not all([b >= 0 for b in betas]):
            raise ValueError(
                "All betas must be positive, but {} contains an illegal value.".format(
                    beta
                )
            )
        assert all([np.isfinite(b) for b in betas])
        if not (np.array(betas[::-1]) == np.sort(betas[::-1])).all():
            raise ValueError(
                "Betas must be in order of increasing temperature."
            )

        self.n_indep_sims = len(configurations)
        self.n_replicas = len(betas)
        # copy the configurations across each beta/temperature
        new_configurations = []
        extended_betas = []
        for beta in betas:
            extended_betas += self.n_indep_sims * [beta]
            for configuration in configurations:
                config = deepcopy(configuration)
                new_configurations.append(config)
<<<<<<< HEAD
        self.beta = torch.tensor(extended_betas).to(self.device).to(self.dtype)
=======
        self.beta = (
            torch.tensor(extended_betas).to(device=self.device).to(self.dtype)
        )
>>>>>>> 208632f9

        self.validate_data_list(new_configurations)
        self.initial_data = self.collate(new_configurations).to(
            device=self.device
        )
        self.n_sims = len(new_configurations)
        self.n_atoms = len(new_configurations[0].atom_types)
        self.n_dims = new_configurations[0].pos.shape[1]

        # Initialize velocities according to Maxwell-Boltzmann distribution
        self.initial_data[
            VELOCITY_KEY
        ] = LangevinSimulation.sample_maxwell_boltzmann(
            self.beta.repeat_interleave(self.n_atoms),
            self.initial_data[MASS_KEY],
        ).to(
            self.dtype
        )

        self.initial_data[MASS_KEY] = self.initial_data[MASS_KEY].to(self.dtype)
        self.initial_data[POSITIONS_KEY] = self.initial_data[POSITIONS_KEY].to(
            self.dtype
        )
        self.beta_mass_ratio = torch.sqrt(
            1.0
            / self.beta.repeat_interleave(self.n_atoms)
            / self.initial_data[MASS_KEY]
        )[:, None]

        # Setup alternating even/odd pair exchanges
        self._propose_even_pairs = True

        # (0, 1), (2, 3), ...
        even_pairs = [(i, i + 1) for i in torch.arange(self.n_replicas)[:-1:2]]
        # (1, 2), (3, 4), ...
        odd_pairs = [(i, i + 1) for i in torch.arange(self.n_replicas)[1:-1:2]]
        if len(odd_pairs) == 0:
            odd_pairs = even_pairs
        pair_a = []
        pair_b = []
        for pair in even_pairs:
            pair_a.append(
                torch.arange(self.n_indep_sims) + pair[0] * self.n_indep_sims
            )
            pair_b.append(
                torch.arange(self.n_indep_sims) + pair[1] * self.n_indep_sims
            )
        self._even_pairs = [torch.cat(pair_a), torch.cat(pair_b)]
        pair_a = []
        pair_b = []
        for pair in odd_pairs:
            pair_a.append(
                torch.arange(self.n_indep_sims) + pair[0] * self.n_indep_sims
            )
            pair_b.append(
                torch.arange(self.n_indep_sims) + pair[1] * self.n_indep_sims
            )
        self._odd_pairs = [torch.cat(pair_a), torch.cat(pair_b)]

        # maps pairs to beta idx for acceptance matrix updates
        self.pair_to_beta_idx = torch.arange(self.n_replicas).repeat_interleave(
            self.n_indep_sims
        )
        self.acceptance_matrix = torch.zeros(
            self.n_replicas, self.n_replicas
        ).to(self.device)

        self.initial_pos_spread = (
            torch.cat([data.pos.std(dim=1) for data in new_configurations])
            .max()
            .detach()
            .cpu()
        )
        return new_configurations

    def attach_model(self, model: torch.nn.Module):
        warnings.warn(
            "using 'attach_model' is deprecated, use 'attach_model_and_configurations' instead.",
            DeprecationWarning,
        )
        self._attach_model(model)

    def attach_configurations(
        self, configurations: List[AtomicData], betas: List[float]
    ):
        warnings.warn(
            "using 'attach_configurations' is deprecated, use 'attach_model_and_configurations' instead.",
            DeprecationWarning,
        )
        self._attach_configurations(configurations, betas)

    def get_replica_info(self, replica_num: int = 0) -> Dict:
        """Returns information for the specified replica after the
        parallel tempering simulation has completed

        Parameters
        ----------
        replica_num:
            integer specifying which replica to interrogate

        Returns
        -------
        dict:
            dictionary with replica exchange information about the
            desired replica
        """

        if (
            type(replica_num) is not int
            or replica_num < 0
            or replica_num >= self.n_replicas
        ):
            raise ValueError("Please provide a valid replica number.")
        indices = torch.arange(
            replica_num * self.n_indep_sims,
            (replica_num + 1) * self.n_indep_sims,
        )
        return {
            "beta": self.betas[replica_num],
            "indices_in_the_output": indices,
        }

    def _get_proposed_pairs(self) -> List[torch.Tensor]:
        """Proposes the even and odd exchange pairs alternatively each time the
        _detect_exchange method is called. Exchanges can only happen between direcly adjacent
        temperatures defined by the user supplied beta series.

        Returns
        -------
        torch.Tensor:
            pair_a, all possible even/odd pairs across all of the simulations/replicas
        torch.Tensor:
            pair_b, all possible
        """
        if self._propose_even_pairs:
            self._propose_even_pairs = False
            return self._even_pairs
        else:
            self._propose_even_pairs = True
            return self._odd_pairs

    def _detect_exchange(self, data: AtomicData) -> Dict:
        """Proposes and checks pairs to be exchanged for parallel tempering, tracking
        the associated acceptance/rejection statistics for each temperature pair at
        each detection query.

        Parameters
        ----------
        data:
            Collated AtomicData instance containing the beta values and current potential
            energies for each replica.

        Returns
        -------
        dict:
            Dictionary containing the approved exchanges
        """
        pair_a, pair_b = self._get_proposed_pairs()
        u_a, u_b = data.out[ENERGY_KEY][pair_a], data.out[ENERGY_KEY][pair_b]
        betas_a, betas_b = self.beta[pair_a], self.beta[pair_b]
        beta_idx_a, beta_idx_b = (
            self.pair_to_beta_idx[pair_a],
            self.pair_to_beta_idx[pair_b],
        )
        # Assemble pairs of beta undergoing exchange - useful for indexing below
        beta_pairs = torch.unique(torch.stack((beta_idx_a, beta_idx_b)), dim=1)
        p_pair = torch.exp((u_a - u_b) * (betas_a - betas_b))
        approved = torch.rand(len(p_pair)).to(self.device) < p_pair
        num_approved = torch.sum(approved)
        num_attempted = len(pair_a)
        self._replica_exchange_approved += num_approved
        self._replica_exchange_attempts += num_attempted
        pairs_for_exchange = {"a": pair_a[approved], "b": pair_b[approved]}

        # Count the number of approved for each temperature pair
        approved_per_beta = torch.sum(
            approved.reshape(len(torch.unique(betas_a)), self.n_indep_sims),
            dim=1,
        )
        # accumulate the symmetric acceptance/rejection matrices
        self.acceptance_matrix[
            beta_pairs[0, :], beta_pairs[1, :]
        ] += approved_per_beta
        self.acceptance_matrix[beta_pairs[1, :], beta_pairs[0, :]] += (
            self.n_indep_sims - approved_per_beta
        )
        return pairs_for_exchange

    def _perform_exchange(
        self, data: AtomicData, pairs_for_exchange: Dict
    ) -> AtomicData:
        """Exchanges the coordinates and velcities for those pairs marked for exchange.
        Exchanged velocities are rescaled based on ratios of beta values from the two configurations.
        For a pair of configurations :math:`A` and :math:`B`, characterized by the respective
        potential energies :math:`U_A` and :math:`U_B` the the inverse thermodynamic temperatures
        :math:`\beta_A` and :math:`\beta_B`, the the velocity exchange rescaling factor is:

        .. math::

            vscale = \sqrt{\frac{\beta_{old}}{\beta_{new}}}

        Parameters
        ----------
        data:
            Collated AtomicData instance containing the current Cartesian coordinates and
            velocities for each simulation/replica
        pairs_for_exchange:
            Dictionary that denotes which pairs have been accepted for exchange

        Returns
        -------
        AtomicData:
            The updated collated atomic data where the coordinates and (rescaled) velocities
            have been exchanged according to the appropriate supplied exchange pairs
        """
        pair_a, pair_b = pairs_for_exchange["a"], pairs_for_exchange["b"]
        # exchange the coordinates
        # Here we must make swaps in the coordinates and velocities
        # according to to the collated batch attribute
        if len(pair_a) == 0 and len(pair_b) == 0:
            return data
        else:
            batch_pair_a_cond = False
            batch_pair_b_cond = False
            for idx_a, idx_b in zip(pair_a, pair_b):
                # cumulative bitwise OR to grab corresponding pair batch index
                batch_pair_a_cond |= data.batch == idx_a
                batch_pair_b_cond |= data.batch == idx_b

            # exchange coordinates
            x_changed = data[POSITIONS_KEY].detach().clone()
            x_changed[batch_pair_a_cond] = data[POSITIONS_KEY][
                batch_pair_b_cond
            ]
            x_changed[batch_pair_b_cond] = data[POSITIONS_KEY][
                batch_pair_a_cond
            ]

            # scale and exchange the velocities
            # reshape the betas for simpler elementwise multiplication
            betas_a = self.beta[pair_a].repeat_interleave(self.n_atoms)[:, None]
            betas_b = self.beta[pair_b].repeat_interleave(self.n_atoms)[:, None]
            vscale_a_to_b = torch.sqrt(betas_a / betas_b)
            vscale_b_to_a = torch.sqrt(betas_b / betas_a)
            v_changed = data[VELOCITY_KEY].detach().clone()
            v_changed[batch_pair_a_cond] = (
                data[VELOCITY_KEY][batch_pair_b_cond] * vscale_a_to_b
            )
            v_changed[batch_pair_b_cond] = (
                data[VELOCITY_KEY][batch_pair_a_cond] * vscale_b_to_a
            )

            data[POSITIONS_KEY] = x_changed
            data[VELOCITY_KEY] = v_changed
            return data

    def detect_and_exchange_replicas(self, data: AtomicData) -> AtomicData:
        """Subroutine for replica exchange: Modifies the internal coordinates and velocities
        according to the algorithm specified by `reform`:

        https://github.com/noegroup/reform

        Parameters
        ----------
        data:
            Current `AtomicData` instance containing all replicas, their coordinates, velocities,
            potential energies, and beta values

        Returns
        -------
        data:
            Updated `AtomicData` instance containing potentially exchanged replicas.
        """
        pairs_for_exchange = self._detect_exchange(data)
        data = self._perform_exchange(data, pairs_for_exchange)
        return data

    def save_exchanges(self, data: AtomicData, save_step: int) -> None:
        """Save routine to record the ratio of acceptances/attempts for each temperature during the simulation.
        After saving to file, the acceptances/attempts are reset. For this particular method, the AtomicData
        and save_step are not used, though they are included as arguments for the sake of saving
        """
        key = self._get_numpy_count()
        np.save(
            "{}_acceptance_{}.npy".format(self.filename, key),
            self.acceptance_matrix.detach().cpu().numpy(),
        )
        # Reset
        self.acceptance_matrix = torch.zeros(
            self.n_replicas, self.n_replicas
        ).to(self.device)

    def summary(self):
        attempted = self._replica_exchange_attempts
        exchanged = self._replica_exchange_approved
        printstring = "Done simulating ({})".format(time.asctime())
        printstring += "\nReplica-exchange rate: %.2f%% (%d/%d)" % (
            exchanged / attempted * 100.0,
            exchanged,
            attempted,
        )
        printstring += (
            "\nNote that you can call .get_replica_info"
            "(#replica) to query the inverse temperature"
            " and trajectory indices for a given replica."
        )
        if self.log_type == "print":
            print(printstring)
        elif self.log_type == "write":
            printstring += "\n"
            with open(self._log_file, "a") as lfile:
                lfile.write(printstring)


# pipe the doc from the base class into the child class so that it's properly
# displayed by sphinx
PTSimulation.__doc__ += _Simulation.__doc__<|MERGE_RESOLUTION|>--- conflicted
+++ resolved
@@ -99,10 +99,6 @@
             self.n_replicas, self.n_replicas
         ).to(self.device)
 
-<<<<<<< HEAD
-    def _attach_configurations(
-        self, configurations: List[AtomicData], betas: List[float]
-=======
     def attach_model_and_configurations(
         self,
         model: torch.nn.Module,
@@ -133,7 +129,6 @@
 
     def _manually_reattach_configurations(
         self, configurations: List[AtomicData]
->>>>>>> 208632f9
     ):
         """Helper method that allows for re-attachment of prior-condensed configurations"""
         self.validate_data_list(configurations)
@@ -205,13 +200,7 @@
             for configuration in configurations:
                 config = deepcopy(configuration)
                 new_configurations.append(config)
-<<<<<<< HEAD
         self.beta = torch.tensor(extended_betas).to(self.device).to(self.dtype)
-=======
-        self.beta = (
-            torch.tensor(extended_betas).to(device=self.device).to(self.dtype)
-        )
->>>>>>> 208632f9
 
         self.validate_data_list(new_configurations)
         self.initial_data = self.collate(new_configurations).to(
