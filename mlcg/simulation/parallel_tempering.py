# Authors: Nick Charron, Felix Musil, Clark Templeton
# Based on code from Yaoyi Chen and Andreas Kramer: https://github.com/noegroup/reform

from typing import List, Tuple, Any, Dict, Sequence
import time
import torch
import numpy as np
import warnings
from copy import deepcopy

from ..data.atomic_data import AtomicData
from ..data._keys import (
    MASS_KEY,
    VELOCITY_KEY,
    POSITIONS_KEY,
    ENERGY_KEY,
    ATOM_TYPE_KEY,
)
from .base import _Simulation
from .langevin import LangevinSimulation
from .specialize_prior import condense_all_priors_for_simulation


class PTSimulation(LangevinSimulation):
    r"""Parallel tempering simulation using a Langevin update scheme.
    For theoretical details on replica exchange/parallel tempering, see
    https://github.com/noegroup/reform.

    Briefly, a pair exchange is proposed, and the associated potential energies are used
    to compute a Metroplis-Hastings Boltzmann ratio. This ratio defines an acceptance threshold
        aginst which approved exchanges are sampled according to a unit uniform distribution.
        For a pair of configurations :math:`A` and :math:`B`, characterized by the respective
        potential energies :math:`U_A` and :math:`U_B` the the inverse thermodynamic temperatures
        :math:`\beta_A` and :math:`\beta_B`, the acceptance rate for exchanging configurations is:

        .. math::

                Acc = \exp{\left( (U_A - U_B) \times (\beta_A - \beta_B) \right)}

        Pairs of candidate configurations undergo exchange if :math:`\rho \sim U(0,1) < Acc`. Note
        that the exchanged velocities for each configuration must further be rescaled according to the
        square root of their inverse beta ratios. See _perform_exchange for more details.

    Currently we only implement parallel tempering for Langevin dynamics.
    Be aware that the output will contain information (e.g., coordinates)
    for all replicas.

    In addition to the typical outputs of `LangevinSimulation`, `PTSimulation` also
    ouputs information about exchange acceptance between replicas at each export.
    This information takes the form of an `acceptance_matrix`, which has shape
    `(n_betas, n_betas)`. The upper triangular portion of the matrix counts
    accepted exchanges between adjacent tempeartures, while the lower triangular
    portion of the matrix counts rejected exchanges between adjacent temperatures. For
    example, the entry `[1,2]` contains the number of accepted exchanges between replicas
    running at the temperatures associated with `beta_1` and `beta_2`, while the entry
    `[2,1]` counts the number of rejected echanges at those two temperatures. The sum of
    such complementary entries across the matrix diagonal always sum to the total number
    of exhchanges proposed between each export interval.


    Note: This implementation only allows for replica exchanges between directly
    adjecent temperatures implied by the user-supplied list of beta values.

    Parameters
    ----------
    friction:
        Scalar friction to use for Langevin updates
    exchange_interval:
        Specifies the number of simulation steps to take before attempting
        replica exchange.
    """

    def __init__(
        self,
        friction: float = 1e-3,
        exchange_interval: int = 100,
        **kwargs,
    ):
        super(PTSimulation, self).__init__(
            friction=friction,
            sim_subroutine=self.detect_and_exchange_replicas,
            sim_subroutine_interval=exchange_interval,
            save_subroutine=self.save_exchanges,
            **kwargs,
        )

        self._replica_exchange_approved = 0
        self._replica_exchange_attempts = 0

    def _reset_exchange_stats(self):
        """Setup function that resets exchange statistics before running a simulation"""
        self._replica_exchange_attempts = 0
        self._replica_exchange_approved = 0

    def _set_up_simulation(self, overwrite: bool = False):
        super(PTSimulation, self)._set_up_simulation(overwrite=overwrite)
        self._reset_exchange_stats()
        self.acceptance_matrix = torch.zeros(
            self.n_replicas, self.n_replicas
        ).to(self.device)

    def attach_model_and_configurations(
        self,
        model: torch.nn.Module,
        configurations: List[AtomicData],
        betas: List[float],
    ):
        if self.specialize_priors:
            new_configurations = self._attach_configurations(
                configurations, betas=betas
            )
            (
                model,
                condensed_configurations,
            ) = condense_all_priors_for_simulation(model, new_configurations)
            # Repeat attachment, this time with the condensed configurations
            self._manually_reattach_configurations(condensed_configurations)
            self._attach_model(model)
            print("Prior models have been specialized for the simulation.")
        else:
            self._attach_configurations(configurations, betas=betas)
            self._attach_model(model)

        if self.filename is not None:
            torch.save(
                (deepcopy(model), deepcopy(configurations)),
                f"{self.filename}_specialized_model_and_config.pt",
            )

    def _manually_reattach_configurations(
        self, configurations: List[AtomicData]
    ):
        """Helper method that allows for re-attachment of prior-condensed configurations"""
        self.validate_data_list(configurations)
        self.initial_data = self.collate(configurations).to(device=self.device)

        if self.checkpointed_data is not None:
            # Load in checkpointed data values and then wipe to conserve space
            self.initial_data[VELOCITY_KEY] = self.checkpointed_data[
                VELOCITY_KEY
            ]
            self.initial_data[POSITIONS_KEY] = self.checkpointed_data[
                POSITIONS_KEY
            ]
            self.checkpointed_data = None

        else:
            # Initialize velocities according to Maxwell-Boltzmann distribution
            self.initial_data[
                VELOCITY_KEY
            ] = LangevinSimulation.sample_maxwell_boltzmann(
                self.beta.repeat_interleave(self.n_atoms),
                self.initial_data[MASS_KEY],
            ).to(
                self.dtype
            )
        self.initial_data[MASS_KEY] = self.initial_data[MASS_KEY].to(self.dtype)
        self.initial_data[POSITIONS_KEY] = self.initial_data[POSITIONS_KEY].to(
            self.dtype
        )

    def _attach_configurations(
        self, configurations: List[AtomicData], betas: List[float]
    ) -> List[AtomicData]:
        r"""Attaches the configurations at each of the temperatures defined for
        parallel tempering simulations. If the initial configurations do not contain
        specified velocities, all velocities will be initialized to zero. Unlike
        other `_attach_configurations` methods of the other simulation classes,
        this method also returns the extended configurations across all temperatures
        for use in condensing the priors if specified for the simulation.

        Parameters
        ----------
        configurations:
            List of `AtomicData` instances representing the initial configurations.
        betas:
            List of floats, from largest to smallest, representing beta values
            for each subset of replicas

        Returns
        -------
        new_configurations:
            List of extended initial configurations across all temperatures
        """

        # beta checks
        if not isinstance(betas, list):
            raise ValueError(
                "Parallel tempering requires multiple temperatures, but only {} was supplied.".format(
                    betas
                )
            )
        if not all([b >= 0 for b in betas]):
            raise ValueError(
                "All betas must be positive, but {} contains an illegal value.".format(
                    betas
                )
            )
        assert all([np.isfinite(b) for b in betas])
        if not (np.array(betas[::-1]) == np.sort(betas[::-1])).all():
            raise ValueError(
                "Betas must be in order of increasing temperature."
            )

        self.n_indep_sims = len(configurations)
        self.n_replicas = len(betas)
        # copy the configurations across each beta/temperature
        new_configurations = []
        extended_betas = []
        for beta in betas:
            extended_betas += self.n_indep_sims * [beta]
            for configuration in configurations:
                config = deepcopy(configuration)
                new_configurations.append(config)
        self.beta = torch.tensor(extended_betas).to(self.device).to(self.dtype)

        self.validate_data_list(new_configurations)
        self.initial_data = self.collate(new_configurations).to(
            device=self.device
        )
        self.n_sims = len(new_configurations)
        self.n_atoms = len(new_configurations[0].atom_types)
        self.n_dims = new_configurations[0].pos.shape[1]

        # Initialize velocities according to Maxwell-Boltzmann distribution
<<<<<<< HEAD
        self.initial_data[
            VELOCITY_KEY
        ] = LangevinSimulation.sample_maxwell_boltzmann(
            self.beta.repeat_interleave(self.n_atoms),
            self.initial_data[MASS_KEY],
        ).to(
            self.dtype
        )
=======

        if self.checkpointed_data is not None:
            # Load in checkpointed data values and then wipe to conserve space
            self.initial_data[VELOCITY_KEY] = self.checkpointed_data[
                VELOCITY_KEY
            ]
            self.initial_data[POSITIONS_KEY] = self.checkpointed_data[
                POSITIONS_KEY
            ]
            self.checkpointed_data = None

        else:
            self.initial_data[POSITIONS_KEY] = self.initial_data[
                POSITIONS_KEY
            ].to(self.dtype)
            # Initialize velocities according to Maxwell-Boltzmann distribution
            self.initial_data[VELOCITY_KEY] = (
                LangevinSimulation.sample_maxwell_boltzmann(
                    self.beta.repeat_interleave(self.n_atoms),
                    self.initial_data[MASS_KEY],
                ).to(self.dtype)
            )

>>>>>>> 01e57ca8
        self.initial_data[MASS_KEY] = self.initial_data[MASS_KEY].to(self.dtype)

        self.beta_mass_ratio = torch.sqrt(
            1.0
            / self.beta.repeat_interleave(self.n_atoms)
            / self.initial_data[MASS_KEY]
        )[:, None]

        # Setup alternating even/odd pair exchanges
        self._propose_even_pairs = True

        # (0, 1), (2, 3), ...
        even_pairs = [(i, i + 1) for i in torch.arange(self.n_replicas)[:-1:2]]
        # (1, 2), (3, 4), ...
        odd_pairs = [(i, i + 1) for i in torch.arange(self.n_replicas)[1:-1:2]]
        if len(odd_pairs) == 0:
            odd_pairs = even_pairs
        pair_a = []
        pair_b = []
        for pair in even_pairs:
            pair_a.append(
                torch.arange(self.n_indep_sims) + pair[0] * self.n_indep_sims
            )
            pair_b.append(
                torch.arange(self.n_indep_sims) + pair[1] * self.n_indep_sims
            )
        self._even_pairs = [torch.cat(pair_a), torch.cat(pair_b)]
        pair_a = []
        pair_b = []
        for pair in odd_pairs:
            pair_a.append(
                torch.arange(self.n_indep_sims) + pair[0] * self.n_indep_sims
            )
            pair_b.append(
                torch.arange(self.n_indep_sims) + pair[1] * self.n_indep_sims
            )
        self._odd_pairs = [torch.cat(pair_a), torch.cat(pair_b)]

        # maps pairs to beta idx for acceptance matrix updates
        self.pair_to_beta_idx = torch.arange(self.n_replicas).repeat_interleave(
            self.n_indep_sims
        )
        self.acceptance_matrix = torch.zeros(
            self.n_replicas, self.n_replicas
        ).to(self.device)

        self.initial_pos_spread = (
            torch.cat([data.pos.std(dim=1) for data in new_configurations])
            .max()
            .detach()
            .cpu()
        )
        return new_configurations

    def attach_model(self, model: torch.nn.Module):
        warnings.warn(
            "using 'attach_model' is deprecated, use 'attach_model_and_configurations' instead.",
            DeprecationWarning,
        )
        self._attach_model(model)

    def attach_configurations(
        self, configurations: List[AtomicData], betas: List[float]
    ):
        warnings.warn(
            "using 'attach_configurations' is deprecated, use 'attach_model_and_configurations' instead.",
            DeprecationWarning,
        )
        self._attach_configurations(configurations, betas)

    def get_replica_info(self, replica_num: int = 0) -> Dict:
        """Returns information for the specified replica after the
        parallel tempering simulation has completed

        Parameters
        ----------
        replica_num:
            integer specifying which replica to interrogate

        Returns
        -------
        dict:
            dictionary with replica exchange information about the
            desired replica
        """

        if (
            type(replica_num) is not int
            or replica_num < 0
            or replica_num >= self.n_replicas
        ):
            raise ValueError("Please provide a valid replica number.")
        indices = torch.arange(
            replica_num * self.n_indep_sims,
            (replica_num + 1) * self.n_indep_sims,
        )
        return {
            "beta": self.betas[replica_num],
            "indices_in_the_output": indices,
        }

    def _get_proposed_pairs(self) -> List[torch.Tensor]:
        """Proposes the even and odd exchange pairs alternatively each time the
        _detect_exchange method is called. Exchanges can only happen between direcly adjacent
        temperatures defined by the user supplied beta series.

        Returns
        -------
        torch.Tensor:
            pair_a, all possible even/odd pairs across all of the simulations/replicas
        torch.Tensor:
            pair_b, all possible
        """
        if self._propose_even_pairs:
            self._propose_even_pairs = False
            return self._even_pairs
        else:
            self._propose_even_pairs = True
            return self._odd_pairs

    def _detect_exchange(self, data: AtomicData) -> Dict:
        """Proposes and checks pairs to be exchanged for parallel tempering, tracking
        the associated acceptance/rejection statistics for each temperature pair at
        each detection query.

        Parameters
        ----------
        data:
            Collated AtomicData instance containing the beta values and current potential
            energies for each replica.

        Returns
        -------
        dict:
            Dictionary containing the approved exchanges
        """
        pair_a, pair_b = self._get_proposed_pairs()
        u_a, u_b = data.out[ENERGY_KEY][pair_a], data.out[ENERGY_KEY][pair_b]
        betas_a, betas_b = self.beta[pair_a], self.beta[pair_b]
        beta_idx_a, beta_idx_b = (
            self.pair_to_beta_idx[pair_a],
            self.pair_to_beta_idx[pair_b],
        )
        # Assemble pairs of beta undergoing exchange - useful for indexing below
        beta_pairs = torch.unique(torch.stack((beta_idx_a, beta_idx_b)), dim=1)
        p_pair = torch.exp((u_a - u_b) * (betas_a - betas_b)).cpu()
        approved = torch.rand(len(p_pair)) < p_pair
        num_approved = torch.sum(approved)
        num_attempted = len(pair_a)
        self._replica_exchange_approved += num_approved
        self._replica_exchange_attempts += num_attempted
        pairs_for_exchange = {"a": pair_a[approved], "b": pair_b[approved]}

        # Count the number of approved for each temperature pair
        approved_per_beta = torch.sum(
            approved.reshape(len(torch.unique(betas_a)), self.n_indep_sims),
            dim=1,
        ).to(self.device)
        # accumulate the symmetric acceptance/rejection matrices
        self.acceptance_matrix[
            beta_pairs[0, :], beta_pairs[1, :]
        ] += approved_per_beta
        self.acceptance_matrix[beta_pairs[1, :], beta_pairs[0, :]] += (
            self.n_indep_sims - approved_per_beta
        )
        return pairs_for_exchange

    def _perform_exchange(
        self, data: AtomicData, pairs_for_exchange: Dict
    ) -> AtomicData:
        """Exchanges the coordinates and velcities for those pairs marked for exchange.
        Exchanged velocities are rescaled based on ratios of beta values from the two configurations.
        For a pair of configurations :math:`A` and :math:`B`, characterized by the respective
        potential energies :math:`U_A` and :math:`U_B` the the inverse thermodynamic temperatures
        :math:`\beta_A` and :math:`\beta_B`, the the velocity exchange rescaling factor is:

        .. math::

            vscale = \sqrt{\frac{\beta_{old}}{\beta_{new}}}

        Parameters
        ----------
        data:
            Collated AtomicData instance containing the current Cartesian coordinates and
            velocities for each simulation/replica
        pairs_for_exchange:
            Dictionary that denotes which pairs have been accepted for exchange

        Returns
        -------
        AtomicData:
            The updated collated atomic data where the coordinates and (rescaled) velocities
            have been exchanged according to the appropriate supplied exchange pairs
        """
        pair_a, pair_b = pairs_for_exchange["a"], pairs_for_exchange["b"]
        # exchange the coordinates
        # Here we must make swaps in the coordinates and velocities
        # according to to the collated batch attribute
        if len(pair_a) == 0 and len(pair_b) == 0:
            return data
        else:
            batch_pair_a_cond = False
            batch_pair_b_cond = False
            for idx_a, idx_b in zip(pair_a, pair_b):
                # cumulative bitwise OR to grab corresponding pair batch index
                batch_pair_a_cond |= data.batch == idx_a
                batch_pair_b_cond |= data.batch == idx_b

            # exchange coordinates
            x_changed = data[POSITIONS_KEY].detach().clone()
            x_changed[batch_pair_a_cond] = data[POSITIONS_KEY][
                batch_pair_b_cond
            ]
            x_changed[batch_pair_b_cond] = data[POSITIONS_KEY][
                batch_pair_a_cond
            ]

            # scale and exchange the velocities
            # reshape the betas for simpler elementwise multiplication
            betas_a = self.beta[pair_a].repeat_interleave(self.n_atoms)[:, None]
            betas_b = self.beta[pair_b].repeat_interleave(self.n_atoms)[:, None]
            vscale_a_to_b = torch.sqrt(betas_a / betas_b)
            vscale_b_to_a = torch.sqrt(betas_b / betas_a)
            v_changed = data[VELOCITY_KEY].detach().clone()
            v_changed[batch_pair_a_cond] = (
                data[VELOCITY_KEY][batch_pair_b_cond] * vscale_a_to_b
            )
            v_changed[batch_pair_b_cond] = (
                data[VELOCITY_KEY][batch_pair_a_cond] * vscale_b_to_a
            )

            data[POSITIONS_KEY] = x_changed
            data[VELOCITY_KEY] = v_changed
            return data

    def detect_and_exchange_replicas(self, data: AtomicData) -> AtomicData:
        """Subroutine for replica exchange: Modifies the internal coordinates and velocities
        according to the algorithm specified by `reform`:

        https://github.com/noegroup/reform

        Parameters
        ----------
        data:
            Current `AtomicData` instance containing all replicas, their coordinates, velocities,
            potential energies, and beta values

        Returns
        -------
        data:
            Updated `AtomicData` instance containing potentially exchanged replicas.
        """
        pairs_for_exchange = self._detect_exchange(data)
        data = self._perform_exchange(data, pairs_for_exchange)
        return data

    def save_exchanges(self, data: AtomicData, save_step: int) -> None:
        """Save routine to record the ratio of acceptances/attempts for each temperature during the simulation.
        After saving to file, the acceptances/attempts are reset. For this particular method, the AtomicData
        and save_step are not used, though they are included as arguments for the sake of saving
        """
        key = self._get_numpy_count()
        np.save(
            "{}_acceptance_{}.npy".format(self.filename, key),
            self.acceptance_matrix.detach().cpu().numpy(),
        )
        # Reset
        self.acceptance_matrix = torch.zeros(
            self.n_replicas, self.n_replicas
        ).to(self.device)

    def summary(self):
        attempted = self._replica_exchange_attempts
        exchanged = self._replica_exchange_approved
        printstring = "Done simulating ({})".format(time.asctime())
        printstring += "\nReplica-exchange rate: %.2f%% (%d/%d)" % (
            exchanged / attempted * 100.0,
            exchanged,
            attempted,
        )
        printstring += (
            "\nNote that you can call .get_replica_info"
            "(#replica) to query the inverse temperature"
            " and trajectory indices for a given replica."
        )
        if self.log_type == "print":
            print(printstring)
        elif self.log_type == "write":
            printstring += "\n"
            with open(self._log_file, "a") as lfile:
                lfile.write(printstring)


# pipe the doc from the base class into the child class so that it's properly
# displayed by sphinx
PTSimulation.__doc__ += _Simulation.__doc__<|MERGE_RESOLUTION|>--- conflicted
+++ resolved
@@ -223,16 +223,6 @@
         self.n_dims = new_configurations[0].pos.shape[1]
 
         # Initialize velocities according to Maxwell-Boltzmann distribution
-<<<<<<< HEAD
-        self.initial_data[
-            VELOCITY_KEY
-        ] = LangevinSimulation.sample_maxwell_boltzmann(
-            self.beta.repeat_interleave(self.n_atoms),
-            self.initial_data[MASS_KEY],
-        ).to(
-            self.dtype
-        )
-=======
 
         if self.checkpointed_data is not None:
             # Load in checkpointed data values and then wipe to conserve space
@@ -256,7 +246,6 @@
                 ).to(self.dtype)
             )
 
->>>>>>> 01e57ca8
         self.initial_data[MASS_KEY] = self.initial_data[MASS_KEY].to(self.dtype)
 
         self.beta_mass_ratio = torch.sqrt(
