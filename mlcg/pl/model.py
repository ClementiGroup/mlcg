import torch
import pytorch_lightning as pl
from ..utils import detect_nan_parameters
from typing import Tuple
from copy import deepcopy

from ..data import AtomicData
from ..data._keys import N_ATOMS_KEY
<<<<<<< HEAD
from ..nn import Loss, GradientsOut, StandardAllegro
from ._fix_hparams_saving import yaml
from .sam import SAM
=======
from ..nn import Loss, GradientsOut
>>>>>>> 56e42630


def get_class_from_str(class_path):
    class_module, class_name = class_path.rsplit(".", 1)
    module = __import__(class_module, fromlist=[class_name])
    args_class = getattr(module, class_name)
    return args_class


class PLModel(pl.LightningModule):
    """PL interface to train with models defined in :ref:`mlcg.nn`.

    Parameters
    ----------

        model:
            instance of a model class from :ref:`mlcg.nn`.
        loss:
            instance of :ref:`mlcg.nn.Loss`.
    """

    def __init__(
        self,
        model: torch.nn.Module,
        loss: Loss,
    ) -> None:
        """ """

        super(PLModel, self).__init__()

        self.save_hyperparameters(logger=False)
        self.model = model
        self.loss = loss
        self.validation_step_outputs = []

        self.derivative = getattr(self.model, "derivative", False)
        for module in self.modules():
            if isinstance(module, GradientsOut) or isinstance(module,StandardAllegro):
                self.derivative = True

    def on_train_epoch_start(self):
        # this can avoid growing VRAM usage after 1 epoch
        # so that we can maximize the batch size quickly on a GPU
        # by the success of first several training steps
        torch.cuda.empty_cache()

    def on_train_epoch_end(self):
        # instead of checking it after every training step, which is costly
        detect_nan_parameters(self.model)

    def on_validation_epoch_end(self):
        # we calculate the epochal validation loss that is compatible with
        # the original loss calculation for combined metasets (which is still used for training)
        # i.e., a weighted mean with batch size for each metaset as weight
        with torch.no_grad():
            out = torch.tensor(
                self.validation_step_outputs,
                device=self.device,
            )  # shape (N_metasets, N_batches, 2)
            # if metasets are not used, or if just one metaset is used,
            # adjust the shape accordingly:
            if len(out.shape) != 3:
                out = out.view(1, *out.shape)
            out = (
                out[:, :, 0]
                * out[:, :, 1]
                / out[:, :, 1].sum(axis=0, keepdim=True)
            )
            out = out.sum(axis=0)  # shape (N_batches,)
            out = out.mean()
        # in ddp this will be run separately on different processes
        # therefore we need to synchronize (sync_dist=True)
        self.log(
            "validation_loss",
            out,
            on_step=False,
            on_epoch=True,
            sync_dist=True,
            prog_bar=True,
            logger=True,
        )
        self.validation_step_outputs.clear()

    def training_step(self, data: AtomicData, batch_idx: int) -> torch.Tensor:
        loss, _ = self.step(data, "train")
        return loss

    def validation_step(
        self, data: AtomicData, batch_idx, dataloader_idx=0
    ) -> Tuple[torch.Tensor, int]:
        """The order of separate validation losses (bearing the name `dataloader_idx_?`) will
        be alphabetically ascending with respect to the Metaset names in the multi-metaset scenario.
        """
        loss, batch_size = self.step(data, "validation")
        self.validation_step_outputs.append((loss,batch_size))
        return loss, batch_size

    def test_step(
        self, data: AtomicData, batch_idx, dataloader_idx=0
    ) -> Tuple[torch.Tensor, int]:
        loss, batch_size = self.step(data, "test")
        return loss, batch_size

    def step(self, data: AtomicData, stage: str) -> Tuple[torch.Tensor, int]:
        with torch.set_grad_enabled(stage == "train" or self.derivative):
            data = self.model(data)
        data.out.update(**data.out[self.model.name])
        loss = self.loss(data)
        batch_size = data[N_ATOMS_KEY].shape[0]
        # Add sync_dist=True to sync logging across all GPU workers
        self.log(
            f"{stage}_loss",
            loss,
            on_step=(stage == "train"),
            on_epoch=True,
            sync_dist=True,
            prog_bar=True,
            batch_size=batch_size,
            logger=True,
        )

        return loss, batch_size

    def get_model(self) -> torch.nn.Module:
        return deepcopy(self.model)<|MERGE_RESOLUTION|>--- conflicted
+++ resolved
@@ -6,13 +6,9 @@
 
 from ..data import AtomicData
 from ..data._keys import N_ATOMS_KEY
-<<<<<<< HEAD
 from ..nn import Loss, GradientsOut, StandardAllegro
 from ._fix_hparams_saving import yaml
 from .sam import SAM
-=======
-from ..nn import Loss, GradientsOut
->>>>>>> 56e42630
 
 
 def get_class_from_str(class_path):
