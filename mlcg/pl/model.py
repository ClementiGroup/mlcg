--- conflicted
+++ resolved
@@ -101,11 +101,7 @@
         be alphabetically ascending with respect to the Metaset names in the multi-metaset scenario.
         """
         loss, batch_size = self.step(data, "validation")
-<<<<<<< HEAD
-        self.validation_step_outputs.append((loss,batch_size))
-=======
         self.validation_step_outputs.append((loss, batch_size))
->>>>>>> 01e57ca8
         return loss, batch_size
 
     def test_step(
