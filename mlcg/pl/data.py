--- conflicted
+++ resolved
@@ -108,14 +108,7 @@
             splits=self.splits_fn,
         )
 
-<<<<<<< HEAD
-        self.train_dataset = [
-            dataset[ii] for ii in self.idx_train[:: self.train_stride]
-        ]
-=======
         self.train_dataset = [dataset[ii] for ii in self.idx_train]
->>>>>>> 2445bfb4
-
         self.val_dataset = [dataset[ii] for ii in self.idx_val]
         self.test_dataset = [dataset[ii] for ii in self.idx_test]
 
