--- conflicted
+++ resolved
@@ -173,12 +173,9 @@
         coords: np.ndarray,
         forces: np.ndarray,
         weights: np.ndarray = None,
-<<<<<<< HEAD
         noise_levels: np.ndarray = None,
         neighbor_list: dict = None,
-=======
         exclusion_pairs: np.ndarray = None,
->>>>>>> 7ddca9cc
     ):
         self._name = name
         self._embeds = embeds
@@ -226,17 +223,15 @@
         return self._weights
 
     @property
-<<<<<<< HEAD
     def noise_levels(self):
         return self._noise_levels
 
     @property
     def neighbor_list(self):
         return self._neighbor_list
-=======
+
     def exclusion_pairs(self):
         return self._exclusion_pairs
->>>>>>> 7ddca9cc
 
     @property
     def n_frames(self):
@@ -279,11 +274,8 @@
         self._mol_map = {}
         self._n_mol_samples = []
         self._cumulate_indices = [0]
-<<<<<<< HEAD
         self._transform = transform
-=======
         self._exclude_bonded_pairs = False
->>>>>>> 7ddca9cc
 
     @staticmethod
     def retrieve_hdf(hdf_grp, hdf_key):
@@ -326,13 +318,10 @@
             "world_size": 1,
         },
         subsample_using_weights=False,
-<<<<<<< HEAD
         transform: Optional[Callable] = None,
         mol_neighbor_lists: Optional[dict] = None,
         overriding_offset: Optional[int] = None,
-=======
         exclude_bonded_pairs=False,
->>>>>>> 7ddca9cc
     ):
         def select_for_rank(length_or_indices):
             """Return a slicing for loading the necessary data from the HDF dataset."""
@@ -460,12 +449,9 @@
                     coords,
                     forces,
                     weights=weights,
-<<<<<<< HEAD
                     noise_levels=noise_levels,
                     neighbor_list=neighbor_list,
-=======
                     exclusion_pairs=exclusion_pairs,
->>>>>>> 7ddca9cc
                 )
             )
         output._exclude_bonded_pairs = exclude_bonded_pairs
@@ -571,10 +557,6 @@
 
     def __getitem__(self, idx):
         dataset_id, data_id = self._locate_idx(idx)
-<<<<<<< HEAD
-        # print(type(self._mol_dataset[dataset_id].forces[data_id]))
-        # print(type(self._mol_dataset[dataset_id].noise_levels[data_id:(data_id + 1)]))
-        # exit()
         mol_data = self._mol_dataset[dataset_id]
         point_tensors = {
             "pos": mol_data.coords[data_id],
@@ -591,22 +573,14 @@
         if mol_data.neighbor_list is not None:
             # AtomicData.from_points uses "neighborlist" in args
             point_tensors["neighborlist"] = mol_data.neighbor_list
-        ad_point = AtomicData.from_points(**point_tensors)
-        if self._transform is not None:
-            ad_point = self._transform(ad_point)
-        return ad_point
-=======
-        atd = AtomicData.from_points(
-            pos=self._mol_dataset[dataset_id].coords[data_id],
-            forces=self._mol_dataset[dataset_id].forces[data_id],
-            atom_types=self._mol_dataset[dataset_id].embeds,
-        )
+        atd = AtomicData.from_points(**point_tensors)
         if self._exclude_bonded_pairs:
             atd.exc_pair_index = torch.tensor(
                 self._mol_dataset[dataset_id].exclusion_pairs
             )
+        if self._transform is not None:
+            atd = self._transform(atd)
         return atd
->>>>>>> 7ddca9cc
 
     def _locate_idx(self, idx):
         full_length = self._cumulate_indices[-1]
@@ -764,11 +738,8 @@
         partition_options: Dict,
         loading_options: Dict,
         subsample_using_weights: bool = False,
-<<<<<<< HEAD
         transform: Optional[Callable] = None,
-=======
         exclude_bonded_pairs: bool = False,
->>>>>>> 7ddca9cc
     ):
         self._h5_path = h5_file_path
         self._h5_root = h5py.File(h5_file_path, "r")
@@ -778,14 +749,11 @@
         self._partition_sample_info = {}
         self._detailed_indices = {}
         self._subsample_using_weights = subsample_using_weights
-<<<<<<< HEAD
         self._transform = transform
         if self._transform is not None:
             print("Using transform:", self._transform)
-=======
         self._exclude_bonded_pairs = exclude_bonded_pairs
 
->>>>>>> 7ddca9cc
         # processing the hdf5 file
         for metaset_name in self._h5_root:
             self._metaset_entries[metaset_name] = self._h5_root[metaset_name]
@@ -897,13 +865,10 @@
                         hdf_key_mapping=hdf_key_mapping,
                         parallel=parallel,
                         subsample_using_weights=self._subsample_using_weights,
-<<<<<<< HEAD
                         transform=self._transform,
                         mol_neighbor_lists=mol_neighbor_lists,
                         overriding_offset=overriding_offset,
-=======
                         exclude_bonded_pairs=self._exclude_bonded_pairs,
->>>>>>> 7ddca9cc
                     ),
                 )
             ## trim the metasets to fit the need of sampling
@@ -1061,11 +1026,8 @@
         },
         parallel={"rank": 0, "world_size": 1},
         subsample_using_weights: Optional[bool] = False,
-<<<<<<< HEAD
         transform: Optional[Callable] = None,
-=======
         exclude_bonded_pairs: bool = False,
->>>>>>> 7ddca9cc
     ):
         # input checking
         if not isinstance(stride, int) and stride > 0:
@@ -1112,11 +1074,8 @@
             hdf_key_mapping=hdf_key_mapping,
             parallel=parallel,
             subsample_using_weights=subsample_using_weights,
-<<<<<<< HEAD
             transform=self._transform,
-=======
             exclude_bonded_pairs=exclude_bonded_pairs,
->>>>>>> 7ddca9cc
         )
 
     def get_dataloader(
