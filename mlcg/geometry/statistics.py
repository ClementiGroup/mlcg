--- conflicted
+++ resolved
@@ -6,85 +6,7 @@
 from ..data import AtomicData
 from ..nn.prior import Dihedral, Harmonic, _Prior
 from ..utils import tensor2tuple
-<<<<<<< HEAD
-
-
-def _symmetrise_dihedral_interaction(
-    unique_interaction_types: torch.tensor,
-) -> torch.tensor:
-    """For dihedrals defined as::
-      2---3---4
-     /
-    1
-    atoms [(1,2,3,4),(4,3,2,1) can be exchanged without changing the dihedral
-    so the resulting interaction is symmetric w.r.t such transformations.
-    Hence the need for only considering interactions (a,b,c,d) with a < d.
-    """
-    mask = unique_interaction_types[0] > unique_interaction_types[3]
-    ee0 = unique_interaction_types[0, mask]
-    ee1 = unique_interaction_types[1, mask]
-    ee2 = unique_interaction_types[2, mask]
-    ee3 = unique_interaction_types[3, mask]
-    unique_interaction_types[0, mask] = ee3
-    unique_interaction_types[1, mask] = ee2
-    unique_interaction_types[2, mask] = ee1
-    unique_interaction_types[3, mask] = ee0
-    # Is the following line necessary? If not these entire function call seems to be obsolete
-    # unique_interaction_types = torch.unique(unique_interaction_types, dim=1)
-    return unique_interaction_types
-
-
-def _symmetrise_angle_interaction(
-    unique_interaction_types: torch.tensor,
-) -> torch.tensor:
-    """For angles defined as::
-
-      2---3
-     /
-    1
-
-    atom 1 and 3 can be exchanged without changing the angle so the resulting
-    interaction is symmetric w.r.t such transformations. Hence the need for only
-    considering interactions (a,b,c) with a < c.
-
-    """
-    mask = unique_interaction_types[0] > unique_interaction_types[2]
-    ee = unique_interaction_types[0, mask]
-    unique_interaction_types[0, mask] = unique_interaction_types[2, mask]
-    unique_interaction_types[2, mask] = ee
-    return unique_interaction_types
-
-
-def _symmetrise_distance_interaction(
-    unique_interaction_types: torch.tensor,
-) -> torch.tensor:
-    """Distance based interactions are symmetric w.r.t. the direction hence
-    the need for only considering interactions (a,b) with a < b.
-    """
-    mask = unique_interaction_types[0] > unique_interaction_types[1]
-    ee = unique_interaction_types[0, mask]
-    unique_interaction_types[0, mask] = unique_interaction_types[1, mask]
-    unique_interaction_types[1, mask] = ee
-    return unique_interaction_types
-
-
-_symmetrise_map = {
-    2: _symmetrise_distance_interaction,
-    3: _symmetrise_angle_interaction,
-    4: _symmetrise_dihedral_interaction,
-}
-
-_flip_map = {
-    2: lambda tup: torch.tensor([tup[1], tup[0]], dtype=torch.long),
-    3: lambda tup: torch.tensor([tup[2], tup[1], tup[0]], dtype=torch.long),
-    4: lambda tup: torch.tensor(
-        [tup[3], tup[2], tup[1], tup[0]], dtype=torch.long
-    ),
-}
-=======
 from ._symmetrize import _symmetrise_map, _flip_map
->>>>>>> 1809e476
-
 
 def _get_all_unique_keys(
     unique_types: torch.tensor, order: int
