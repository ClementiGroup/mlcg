<<<<<<< HEAD
seed_everything: 19384
ckpt_path: null
# define the training
trainer:
  # Work directory for the session
  default_root_dir: .
  # set a limit to the training (#epochs and/or time limit)
  max_epochs: 6
  max_time: null
  profiler: null

  # Training on one/multiple GPU
  # accelerator: gpu
  # strategy: ddp_find_unused_parameters_false
  # devices: 4
  # precision: 32

  # Training on the CPU
  accelerator: 'cpu'
  devices: 1
=======
seed_everything: 16384
trainer:
  # Work directory for the session
  default_root_dir: .
  max_epochs: 150
  accelerator: cpu
  num_nodes: 1
>>>>>>> b5768ac8
  precision: 32
  logger:
    - class_path: pytorch_lightning.loggers.TensorBoardLogger
      init_args:
        save_dir: default_root_dir
        name: tensorboard
        version: ''
  benchmark: false
  enable_checkpointing: true
  callbacks:
    - class_path: pytorch_lightning.callbacks.LearningRateMonitor
      init_args:
        logging_interval: epoch
        log_momentum: false
    - class_path: pytorch_lightning.callbacks.model_checkpoint.ModelCheckpoint
      init_args:
        dirpath: default_root_dir
        monitor: validation_loss
        save_top_k: -1
        every_n_epochs: 1
        filename: '{epoch}-{validation_loss:.4f}'
        save_last: true
<<<<<<< HEAD
  log_every_n_steps: 10
  gradient_clip_val: 0
  gradient_clip_algorithm: norm
  check_val_every_n_epoch: 1
  fast_dev_run: false
  accumulate_grad_batches: 1
  deterministic: false
  detect_anomaly: true
# define the model and training objectives using mlcg.pl.PLModel
=======
  log_every_n_steps: 100
  gradient_clip_val: 0
  gradient_clip_algorithm: norm
  track_grad_norm: -1
  check_val_every_n_epoch: 1
  fast_dev_run: false
  accumulate_grad_batches: 4 #
  enable_model_summary: false
  deterministic: false
  auto_lr_find: false
  detect_anomaly: false # setting this to true enables detection of NaN after every small-batch update, but will slow down the training by 30%~50%
  enable_progress_bar: True # un
>>>>>>> b5768ac8
model:
  loss:
    class_path: mlcg.nn.Loss
    init_args:
      # list of losses to optimize
      losses:
        - class_path: mlcg.nn.ForceRMSE
          init_args:
            force_kwd: forces
  # model specifications
  model:
    class_path: mlcg.nn.GradientsOut
    init_args:
      targets: forces
      model:
        class_path: mlcg.nn.schnet.StandardSchNet
        init_args:
          hidden_channels: 128
          embedding_size: 50
          num_filters: 128
          num_interactions: 2
          output_hidden_layer_widths:
            - 100
            - 60
            - 30
          activation:
            class_path: torch.nn.Tanh
            init_args: {}
          max_num_neighbors: 20
          aggr: "add"
          cutoff:
            class_path: mlcg.nn.CosineCutoff
            init_args:
              cutoff_lower: 0
              cutoff_upper: 15
          rbf_layer:
            class_path: mlcg.nn.ExpNormalBasis
            init_args:
              cutoff: 15
              num_rbf: 30
              trainable: false
optimizer:
  class_path: torch.optim.AdamW
  init_args:
    lr: 0.0001
    weight_decay: 0
# define the dataset through mlcg.pl.DataModule
data:
  dataset:
    class_path: mlcg.datasets.ChignolinDataset
    init_args:
      root: /path/to/save/dataset/
  log_dir: default_root_dir
  val_ratio: 0.1
  test_ratio: 0.
  batch_size: 256
  inference_batch_size: 256
  num_workers: 0
  loading_stride: 1
  save_local_copy: false<|MERGE_RESOLUTION|>--- conflicted
+++ resolved
@@ -1,4 +1,3 @@
-<<<<<<< HEAD
 seed_everything: 19384
 ckpt_path: null
 # define the training
@@ -19,15 +18,6 @@
   # Training on the CPU
   accelerator: 'cpu'
   devices: 1
-=======
-seed_everything: 16384
-trainer:
-  # Work directory for the session
-  default_root_dir: .
-  max_epochs: 150
-  accelerator: cpu
-  num_nodes: 1
->>>>>>> b5768ac8
   precision: 32
   logger:
     - class_path: pytorch_lightning.loggers.TensorBoardLogger
@@ -50,7 +40,6 @@
         every_n_epochs: 1
         filename: '{epoch}-{validation_loss:.4f}'
         save_last: true
-<<<<<<< HEAD
   log_every_n_steps: 10
   gradient_clip_val: 0
   gradient_clip_algorithm: norm
@@ -60,20 +49,6 @@
   deterministic: false
   detect_anomaly: true
 # define the model and training objectives using mlcg.pl.PLModel
-=======
-  log_every_n_steps: 100
-  gradient_clip_val: 0
-  gradient_clip_algorithm: norm
-  track_grad_norm: -1
-  check_val_every_n_epoch: 1
-  fast_dev_run: false
-  accumulate_grad_batches: 4 #
-  enable_model_summary: false
-  deterministic: false
-  auto_lr_find: false
-  detect_anomaly: false # setting this to true enables detection of NaN after every small-batch update, but will slow down the training by 30%~50%
-  enable_progress_bar: True # un
->>>>>>> b5768ac8
 model:
   loss:
     class_path: mlcg.nn.Loss
